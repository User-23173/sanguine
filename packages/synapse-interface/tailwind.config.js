const defaultTheme = require('tailwindcss/defaultTheme')
const colors = require('tailwindcss/colors')

delete colors['lightBlue']
delete colors['warmGray']
delete colors['trueGray']
delete colors['coolGray']
delete colors['blueGray']

// make some colored shadows cause gradients
const makeShadow = (name, rgb) => {
  const obj = {}

  obj[name + '-xs'] = `0 0 0 1px rgba(${rgb}, 0.05)`
  obj[name + '-xs'] = `0 0 0 1px rgba(${rgb}, 0.05)`
  obj[name + '-sm'] = `0 1px 2px 0 rgba(${rgb}, 0.05)`
  obj[name] = `0 1px 3px 0 rgba(${rgb}, 0.1), 0 1px 2px 0 rgba(${rgb}, 0.06)`
  obj[
    name + '-md'
  ] = `0 4px 6px -1px rgba(${rgb}, 0.1), 0 2px 4px -1px rgba(${rgb}, 0.06)`
  obj[
    name + '-lg'
  ] = `0 10px 15px -3px rgba(${rgb}, 0.1), 0 4px 6px -2px rgba(${rgb}, 0.05)`
  obj[
    name + '-xl'
  ] = `0 20px 25px -5px rgba(${rgb}, 0.1), 0 10px 10px -5px rgba(${rgb}, 0.04)`
  obj[name + '-2xl'] = `0 25px 50px -12px rgba(${rgb}, 0.25)`
  obj[name + '-inner'] = `inset 0 2px 4px 0 rgba(${rgb}, 0.06)`
  return obj
}

module.exports = {
  darkMode: 'class',
  content: ['./**/*.{js,jsx,ts,tsx}'],
  content: [
    './pages/**/*.{js,ts,jsx,tsx}',
    './pages/*.{js,ts,jsx,tsx}',

    './components/**/*.{js,ts,jsx,tsx}',
    './styles/*.{js,ts,jsx,tsx}',
  ],
  theme: {
    screens: {
      xs: '475px',
      mdl: '928px',
      ...defaultTheme.screens,
    },
    extend: {
      screens: {
        '3xl': '1600px',
      },
      minWidth: {
        0: '0',
        '1/5': '20%',
        '1/4': '25%',
        '1/3': '33.33%',
        '2/5': '40%',
        '1/2': '50%',
        '3/5': '60%',
        '2/3': '66.66%',
        '3/4': '75%',
        '4/5': '80%',
        full: '100%',
      },
      borderRadius: {
        xl: '3rem',
        lg: '1.0rem',
        md: '0.50rem',
        sm: '0.25rem',
      },
      spacing: {
        xl: '3rem',
        lg: '1.0rem',
        md: '0.5rem',
        sm: '0.25rem',
      },
      borderWidth: {
        3: '3px',
      },
      backgroundColor: {
        lightish: {
          0: 'rgba(255, 255, 255, 0)',
          10: 'rgba(255, 255, 255, 0.1)',
          20: 'rgba(255, 255, 255, 0.2)',
          30: 'rgba(255, 255, 255, 0.3)',
          40: 'rgba(255, 255, 255, 0.4)',
          50: 'rgba(255, 255, 255, 0.5)',
          60: 'rgba(255, 255, 255, 0.6)',
          70: 'rgba(255, 255, 255, 0.7)',
          80: 'rgba(255, 255, 255, 0.8)',
          90: 'rgba(255, 255, 255, 0.9)',
          100: 'rgba(255, 255, 255, 1.0)',
        },
        darkish: {
          0: 'rgba(0, 0, 0, 0)',
          10: 'rgba(0, 0, 0, 0.1)',
          20: 'rgba(0, 0, 0, 0.2)',
          30: 'rgba(0, 0, 0, 0.3)',
          40: 'rgba(0, 0, 0, 0.4)',
          50: 'rgba(0, 0, 0, 0.5)',
          60: 'rgba(0, 0, 0, 0.6)',
          70: 'rgba(0, 0, 0, 0.7)',
          80: 'rgba(0, 0, 0, 0.8)',
          90: 'rgba(0, 0, 0, 0.9)',
          100: 'rgba(0, 0, 0, 1.0)',
        },
      },
      fontSize: {
        xxs: ['0.675rem', { lineHeight: '0.75rem' }],
        xxl: ['1.5rem', { lineHeight: '1.75rem' }],
      },
      colors: {
        // updated colors
        strong: '#FCFCFD',
        primary: '#EEEDEF',
        secondary: '#BFBCC2',
        separator: '#565058',
        surface: '#343036',
        tint: '#252226',
        background: '#151315',
        synapsePurple: '#D747FF',
<<<<<<< HEAD
        synapseYellow: '#FFDF80',
=======
        blueText: '#99E6FF',
>>>>>>> 33ab74d0
        // previous colors
        bgBase: '#252028',
        bgDarker: '#111111',
        bgLight: '#353038',
        bgLighter: '#443F47',
        bgLightest: '#58535B',
        primaryTextColor: '#EEEDEF',
        secondaryTextColor: '#cccad3',
        primaryHover: '#ff00ff',
        default: '#0e103c',
        light: '#c7d4ed',
        dark: '#41526A',
        sky: {
          50: '#f0f9ff',
          100: '#e0f2fe',
          200: '#bae6fd',
          300: '#7dd3fc',
          400: '#38bdf8',
          500: '#0ea5e9',
          600: '#0284c7',
          700: '#0369a1',
          800: '#075985',
          900: '#0c4a6e',
        },
        lightish: {
          0: 'rgba(255, 255, 255, 0)',
          10: 'rgba(255, 255, 255, 0.1)',
          20: 'rgba(255, 255, 255, 0.2)',
          30: 'rgba(255, 255, 255, 0.3)',
          40: 'rgba(255, 255, 255, 0.4)',
          50: 'rgba(255, 255, 255, 0.5)',
          60: 'rgba(255, 255, 255, 0.6)',
          70: 'rgba(255, 255, 255, 0.7)',
          80: 'rgba(255, 255, 255, 0.8)',
          90: 'rgba(255, 255, 255, 0.9)',
          100: 'rgba(255, 255, 255, 1.0)',
        },
        darkish: {
          0: 'rgba(0, 0, 0, 0)',
          10: 'rgba(0, 0, 0, 0.1)',
          20: 'rgba(0, 0, 0, 0.2)',
          30: 'rgba(0, 0, 0, 0.3)',
          40: 'rgba(0, 0, 0, 0.4)',
          50: 'rgba(0, 0, 0, 0.5)',
          60: 'rgba(0, 0, 0, 0.6)',
          70: 'rgba(0, 0, 0, 0.7)',
          80: 'rgba(0, 0, 0, 0.8)',
          90: 'rgba(0, 0, 0, 0.9)',
          100: 'rgba(0, 0, 0, 1.0)',
        },
        ...colors,
      },
      fontFamily: {
        sans: ['Matter', ...defaultTheme.fontFamily.sans],
        mono: ['Monospace', ...defaultTheme.fontFamily.mono],
      },
      boxShadow: {
        'custom-shadow': 'inset 0 3px 3px 0 rgba(0, 0, 0, 0.25)', // replace 'custom-shadow' with a more appropriate name
        ...makeShadow('cool-gray', '71, 85, 104'),
        ...makeShadow('gray', '75, 85, 98'),
        ...makeShadow('red', '223, 39, 44'),
        ...makeShadow('orange', '207, 57, 24'),
        ...makeShadow('yellow', '158, 88, 28'),
        ...makeShadow('green', '16, 122, 87'),
        ...makeShadow('teal', '13, 116, 128'),
        ...makeShadow('sky', '56, 189, 248'),
        ...makeShadow('blue', '29, 100, 236'),
        ...makeShadow('indigo', '87, 81, 230'),
        ...makeShadow('purple', '125, 59, 236'),
        ...makeShadow('pink', '213, 34, 105'),
      },
      animation: {
        sheenit: 'sheen 0.42s forwards',
      },
      keyframes: {
        sheen: {
          '100%': {
            transform: 'rotateZ(60deg) translate(1em, -30em)',
          },
        },
      },
      linearBorderGradients: ({ theme }) => ({
        colors: {
          'magenta-melrose': ['#ff00ff', '#ac8fff'],
        },
        background: {
          bgDarker: '#111111',
          bgLight: '#353038',
          ...colors,
        },
      }),
    },
  },
  plugins: [
    require('@tailwindcss/forms'),
    require('@tailwindcss/typography'),
    require('@tailwindcss/aspect-ratio'),
    // require('@tailwindcss/line-clamp'),
    require('tailwind-scrollbar-hide'),
    require('tailwindcss-border-gradient-radius'),
  ],
  safelist: [...Array(300).keys()].map((i) => `h-[${i + 1}px]`),
}<|MERGE_RESOLUTION|>--- conflicted
+++ resolved
@@ -119,11 +119,8 @@
         tint: '#252226',
         background: '#151315',
         synapsePurple: '#D747FF',
-<<<<<<< HEAD
         synapseYellow: '#FFDF80',
-=======
         blueText: '#99E6FF',
->>>>>>> 33ab74d0
         // previous colors
         bgBase: '#252028',
         bgDarker: '#111111',
