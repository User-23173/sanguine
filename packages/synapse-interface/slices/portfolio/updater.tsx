import { useEffect } from 'react'
import { useAccount } from 'wagmi'
import { Address } from '@wagmi/core'
import { useAppDispatch } from '@/store/hooks'
import { useTransactionsState } from '../transactions/hooks'
import { TransactionsState } from '../transactions/reducer'
import { fetchAndStoreSingleNetworkPortfolioBalances } from './hooks'
import { PendingBridgeTransaction } from '../transactions/actions'
import { BridgeTransaction } from '../api/generated'
import { checkTransactionsExist } from '@/utils/checkTransactionsExist'

export default function Updater(): null {
  const dispatch = useAppDispatch()
  const { address } = useAccount()
  const {
    pendingBridgeTransactions,
    userHistoricalTransactions,
    isUserHistoricalTransactionsLoading,
    fallbackQueryHistoricalTransactions,
  }: TransactionsState = useTransactionsState()

  // Update Origin balances when transaction resolves
  useEffect(() => {
    if (!address || !pendingBridgeTransactions) return
<<<<<<< HEAD
    if (
      pendingBridgeTransactions &&
      pendingBridgeTransactions.length > 0 &&
      pendingBridgeTransactions.every((obj) => obj.isSubmitted === true)
    ) {
=======
    if (checkTransactionsExist(pendingBridgeTransactions)) {
>>>>>>> 33ab74d0
      const updateOriginBalancesForNewestTransaction = async () => {
        const newestTransaction: PendingBridgeTransaction =
          pendingBridgeTransactions[0]
        const updateChainId: number = newestTransaction.originChain?.id

        dispatch(
          fetchAndStoreSingleNetworkPortfolioBalances({
            address: address as Address,
            chainId: updateChainId,
          })
        )
      }
      updateOriginBalancesForNewestTransaction()
    }
  }, [pendingBridgeTransactions, address, dispatch])

  // Update Destination balances for new historical transactions
  useEffect(() => {
    if (!address || isUserHistoricalTransactionsLoading) return
    if (checkTransactionsExist(userHistoricalTransactions)) {
      const updateDestinationBalancesForLastTransaction = async () => {
        const lastTransaction: BridgeTransaction = userHistoricalTransactions[0]
        const destinationChainId: number = lastTransaction.toInfo?.chainID
        dispatch(
          fetchAndStoreSingleNetworkPortfolioBalances({
            address: address as Address,
            chainId: destinationChainId,
          })
        )
      }
      updateDestinationBalancesForLastTransaction()
    }
  }, [userHistoricalTransactions, address])

  // Update Destination balances for new fallback historical transactions
  useEffect(() => {
    if (
      !address ||
      !checkTransactionsExist(fallbackQueryHistoricalTransactions)
    )
      return
    if (checkTransactionsExist(fallbackQueryHistoricalTransactions)) {
      const updateDestinationBalancesForNewestTransaction = async () => {
        const newestTransaction: BridgeTransaction =
          fallbackQueryHistoricalTransactions[0]
        const updateChainId: number = newestTransaction?.fromInfo?.chainID

        dispatch(
          fetchAndStoreSingleNetworkPortfolioBalances({
            address: address as Address,
            chainId: updateChainId,
          })
        )
      }
      updateDestinationBalancesForNewestTransaction()
    }
  }, [fallbackQueryHistoricalTransactions])

  return null
}<|MERGE_RESOLUTION|>--- conflicted
+++ resolved
@@ -22,15 +22,10 @@
   // Update Origin balances when transaction resolves
   useEffect(() => {
     if (!address || !pendingBridgeTransactions) return
-<<<<<<< HEAD
     if (
-      pendingBridgeTransactions &&
-      pendingBridgeTransactions.length > 0 &&
+      checkTransactionsExist(pendingBridgeTransactions) &&
       pendingBridgeTransactions.every((obj) => obj.isSubmitted === true)
     ) {
-=======
-    if (checkTransactionsExist(pendingBridgeTransactions)) {
->>>>>>> 33ab74d0
       const updateOriginBalancesForNewestTransaction = async () => {
         const newestTransaction: PendingBridgeTransaction =
           pendingBridgeTransactions[0]
