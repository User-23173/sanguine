import { useAccount } from 'wagmi'
import { useSelector } from 'react-redux'
import { RootState } from '../../store/store'
import toast from 'react-hot-toast'
import { animated } from 'react-spring'
import { useRouter } from 'next/router'
import { segmentAnalyticsEvent } from '@/contexts/SegmentAnalyticsProvider'

import { useBridgeState } from '@/slices/bridge/hooks'
import { BridgeState } from '@/slices/bridge/reducer'
import {
  updateFromValue,
  setBridgeQuote,
  setIsLoading,
  setDestinationAddress,
} from '@/slices/bridge/reducer'

import {
  setShowDestinationAddress,
  setShowSettingsSlideOver,
} from '@/slices/bridgeDisplaySlice'

import { EMPTY_BRIDGE_QUOTE_ZERO } from '@/constants/bridge'

import { useSynapseContext } from '@/utils/providers/SynapseProvider'
import { getErc20TokenAllowance } from '@/actions/getErc20TokenAllowance'
import { subtractSlippage } from '@/utils/slippage'
import { commify } from '@ethersproject/units'
import { formatBigIntToString, powBigInt } from '@/utils/bigint/format'
import { calculateExchangeRate } from '@/utils/calculateExchangeRate'
import { useEffect, useRef } from 'react'
import { Token } from '@/utils/types'
import { getWalletClient } from '@wagmi/core'
import { txErrorHandler } from '@/utils/txErrorHandler'
import { AcceptedChainId, CHAINS_ARR, CHAINS_BY_ID } from '@/constants/chains'
import { PageHeader } from '@/components/PageHeader'
import Card from '@/components/ui/tailwind/Card'
import BridgeExchangeRateInfo from '@/components/StateManagedBridge/BridgeExchangeRateInfo'
import { Transition } from '@headlessui/react'
import {
  SECTION_TRANSITION_PROPS,
  TRANSITION_PROPS,
} from '@/styles/transitions'
import { InputContainer } from '@/components/StateManagedBridge/InputContainer'
import { OutputContainer } from '@/components/StateManagedBridge/OutputContainer'
import SettingsSlideOver from '@/components/StateManagedBridge/SettingsSlideOver'
import Button from '@/components/ui/tailwind/Button'
import { SettingsIcon } from '@/components/icons/SettingsIcon'
import { DestinationAddressInput } from '@/components/StateManagedBridge/DestinationAddressInput'
import { isAddress } from '@ethersproject/address'
import { BridgeTransactionButton } from '@/components/StateManagedBridge/BridgeTransactionButton'
import ExplorerToastLink from '@/components/ExplorerToastLink'
import { Address, zeroAddress } from 'viem'
import { stringToBigInt } from '@/utils/bigint/format'
import { Warning } from '@/components/Warning'
import { useAppDispatch } from '@/store/hooks'
<<<<<<< HEAD
import { useFetchPortfolioBalances } from '@/slices/portfolio/hooks'
=======
import {
  fetchAndStoreSingleTokenAllowance,
  useFetchPortfolioBalances,
} from '@/slices/portfolio/hooks'
>>>>>>> 254c615b
import {
  updatePendingBridgeTransaction,
  addPendingBridgeTransaction,
  removePendingBridgeTransaction,
} from '@/slices/transactions/actions'
import { getTimeMinutesFromNow } from '@/utils/time'
import { updateSingleTokenAllowance } from '@/slices/portfolio/actions'
import { FromChainListOverlay } from '@/components/StateManagedBridge/FromChainListOverlay'
import { ToChainListOverlay } from '@/components/StateManagedBridge/ToChainListOverlay'
import { FromTokenListOverlay } from '@/components/StateManagedBridge/FromTokenListOverlay'
import { ToTokenListOverlay } from '@/components/StateManagedBridge/ToTokenListOverlay'

const StateManagedBridge = () => {
  const { address } = useAccount()
  const { synapseSDK } = useSynapseContext()
  const bridgeDisplayRef = useRef(null)
  const currentSDKRequestID = useRef(0)
  const router = useRouter()
  const { query, pathname } = router

  const { balancesAndAllowances: portfolioBalances, status: portfolioStatus } =
    useFetchPortfolioBalances()

  const {
    fromChainId,
    toChainId,
    fromToken,
    toToken,
    bridgeQuote,
    fromValue,
    debouncedFromValue,
    destinationAddress,
    fromChainIds,
    toChainIds,
    fromTokens,
    toTokens,
  }: BridgeState = useBridgeState()
  const {
    showSettingsSlideOver,
    showDestinationAddress,
    showFromChainListOverlay,
    showToChainListOverlay,
    showFromTokenListOverlay,
    showToTokenListOverlay,
  } = useSelector((state: RootState) => state.bridgeDisplay)

  let pendingPopup
  let successPopup

  const dispatch = useAppDispatch()

  useEffect(() => {
    segmentAnalyticsEvent(`[Bridge page] arrives`, {
      fromChainId,
      query,
      pathname,
    })
  }, [query])

  useEffect(() => {
    if (
      fromToken &&
      toToken &&
      fromToken?.decimals[fromChainId] &&
      stringToBigInt(debouncedFromValue, fromToken?.decimals[fromChainId]) > 0n
    ) {
      console.log('trying to set bridge quote')
      getAndSetBridgeQuote()
    } else {
      dispatch(setBridgeQuote(EMPTY_BRIDGE_QUOTE_ZERO))
      dispatch(setIsLoading(false))
    }
  }, [
    fromChainId,
    toChainId,
    fromToken,
    toToken,
    debouncedFromValue,
    address,
    portfolioBalances,
  ])

  let quoteToast

  const getAndSetBridgeQuote = async () => {
    currentSDKRequestID.current += 1
    const thisRequestId = currentSDKRequestID.current
    // will have to handle deadlineMinutes here at later time, gets passed as optional last arg in .bridgeQuote()
    try {
      dispatch(setIsLoading(true))

      const {
        feeAmount,
        routerAddress,
        maxAmountOut,
        originQuery,
        destQuery,
        estimatedTime,
        bridgeModuleName,
      } = await synapseSDK.bridgeQuote(
        fromChainId,
        toChainId,
        fromToken.addresses[fromChainId],
        toToken.addresses[toChainId],
        stringToBigInt(debouncedFromValue, fromToken?.decimals[fromChainId])
      )

      // console.log(`[getAndSetQuote] fromChainId`, fromChainId)
      // console.log(`[getAndSetQuote] toChainId`, toChainId)
      // console.log(`[getAndSetQuote] fromToken.symbol`, fromToken.symbol)
      // console.log(`[getAndSetQuote] toToken.symbol`, toToken.symbol)
      // console.log(`[getAndSetQuote] fromValue`, fromValue)
      // console.log('feeAmount', feeAmount)
      // console.log(`[getAndSetQuote] maxAmountOut`, maxAmountOut)

      if (!(originQuery && maxAmountOut && destQuery && feeAmount)) {
        dispatch(setBridgeQuote(EMPTY_BRIDGE_QUOTE_ZERO))
        dispatch(setIsLoading(false))
        return
      }

      const toValueBigInt = BigInt(maxAmountOut.toString()) ?? 0n

      const originTokenDecimals = fromToken?.decimals[fromChainId]
      const adjustedFeeAmount =
        BigInt(feeAmount) <
        stringToBigInt(
          `${debouncedFromValue}`,
          fromToken?.decimals[fromChainId]
        )
          ? BigInt(feeAmount)
          : BigInt(feeAmount) / powBigInt(10n, BigInt(18 - originTokenDecimals))

      const isUnsupported = AcceptedChainId[fromChainId] ? false : true

      const allowance =
        fromToken?.addresses[fromChainId] === zeroAddress ||
        address === undefined ||
        isUnsupported
          ? 0n
          : await getErc20TokenAllowance({
              address,
              chainId: fromChainId,
              tokenAddress: fromToken?.addresses[fromChainId] as Address,
              spender: routerAddress,
            })

      if (fromToken?.addresses[fromChainId] !== zeroAddress && address) {
        dispatch(
          updateSingleTokenAllowance({
            chainId: fromChainId,
            allowance: allowance,
            spender: routerAddress,
            token: fromToken,
          })
        )
      }

      const originMinWithSlippage = subtractSlippage(
        originQuery?.minAmountOut ?? 0n,
        'ONE_TENTH',
        null
      )
      const destMinWithSlippage = subtractSlippage(
        destQuery?.minAmountOut ?? 0n,
        'ONE_TENTH',
        null
      )

      let newOriginQuery = { ...originQuery }
      newOriginQuery.minAmountOut = originMinWithSlippage

      let newDestQuery = { ...destQuery }
      newDestQuery.minAmountOut = destMinWithSlippage
      if (thisRequestId === currentSDKRequestID.current) {
        dispatch(
          setBridgeQuote({
            outputAmount: toValueBigInt,
            outputAmountString: commify(
              formatBigIntToString(
                toValueBigInt,
                toToken.decimals[toChainId],
                8
              )
            ),
            routerAddress,
            allowance,
            exchangeRate: calculateExchangeRate(
              stringToBigInt(
                debouncedFromValue,
                fromToken?.decimals[fromChainId]
              ) - BigInt(adjustedFeeAmount),
              fromToken?.decimals[fromChainId],
              toValueBigInt,
              toToken.decimals[toChainId]
            ),
            feeAmount,
            delta: BigInt(maxAmountOut.toString()),
            quotes: {
              originQuery: newOriginQuery,
              destQuery: newDestQuery,
            },
            estimatedTime: estimatedTime,
            bridgeModuleName: bridgeModuleName,
          })
        )

        toast.dismiss(quoteToast)
        const message = `Route found for bridging ${debouncedFromValue} ${fromToken?.symbol} on ${CHAINS_BY_ID[fromChainId]?.name} to ${toToken.symbol} on ${CHAINS_BY_ID[toChainId]?.name}`
        console.log(message)
        quoteToast = toast(message, { duration: 3000 })
      }
    } catch (err) {
      console.log(err)
      if (thisRequestId === currentSDKRequestID.current) {
        toast.dismiss(quoteToast)
        let message
        if (!fromChainId) {
          message = 'Please select an origin chain'
        } else if (!toChainId) {
          message = 'Please select a destination chain'
        } else if (!fromToken) {
          message = 'Please select an origin token'
        } else if (!toToken) {
          message = 'Please select a destination token'
        } else {
          message = `No route found for bridging ${debouncedFromValue} ${fromToken?.symbol} on ${CHAINS_BY_ID[fromChainId]?.name} to ${toToken.symbol} on ${CHAINS_BY_ID[toChainId]?.name}`
        }
        console.log(message)
        quoteToast = toast(message, { duration: 3000 })

        dispatch(setBridgeQuote(EMPTY_BRIDGE_QUOTE_ZERO))
        return
      }
    } finally {
      if (thisRequestId === currentSDKRequestID.current) {
        dispatch(setIsLoading(false))
      }
    }
  }

  const executeBridge = async () => {
    segmentAnalyticsEvent(`[Bridge] initiates bridge`, {
      address,
      originChainId: fromChainId,
      destinationChainId: toChainId,
      inputAmount: debouncedFromValue,
      expectedReceivedAmount: bridgeQuote.outputAmountString,
      slippage: bridgeQuote.exchangeRate,
    })
    const currentTimestamp: number = getTimeMinutesFromNow(0)
    dispatch(
      addPendingBridgeTransaction({
        id: currentTimestamp,
        originChain: CHAINS_BY_ID[fromChainId],
        originToken: fromToken,
        originValue: debouncedFromValue,
        destinationChain: CHAINS_BY_ID[toChainId],
        destinationToken: toToken,
        transactionHash: undefined,
        timestamp: undefined,
        isSubmitted: false,
        estimatedTime: bridgeQuote.estimatedTime,
        bridgeModuleName: bridgeQuote.bridgeModuleName,
      })
    )
    try {
      const wallet = await getWalletClient({
        chainId: fromChainId,
      })
      const toAddress =
        destinationAddress && isAddress(destinationAddress)
          ? destinationAddress
          : address

      const data = await synapseSDK.bridge(
        toAddress,
        bridgeQuote.routerAddress,
        fromChainId,
        toChainId,
        fromToken?.addresses[fromChainId as keyof Token['addresses']],
        stringToBigInt(debouncedFromValue, fromToken?.decimals[fromChainId]),
        bridgeQuote.quotes.originQuery,
        bridgeQuote.quotes.destQuery
      )

      const payload =
        fromToken?.addresses[fromChainId as keyof Token['addresses']] ===
          zeroAddress ||
        fromToken?.addresses[fromChainId as keyof Token['addresses']] === ''
          ? {
              data: data.data,
              to: data.to,
              value: stringToBigInt(
                debouncedFromValue,
                fromToken?.decimals[fromChainId]
              ),
            }
          : data

      const tx = await wallet.sendTransaction(payload)

      const originChainName = CHAINS_BY_ID[fromChainId]?.name
      const destinationChainName = CHAINS_BY_ID[toChainId]?.name
      pendingPopup = toast(
        `Bridging from ${fromToken?.symbol} on ${originChainName} to ${toToken.symbol} on ${destinationChainName}`,
        { id: 'bridge-in-progress-popup', duration: Infinity }
      )

      try {
        segmentAnalyticsEvent(`[Bridge] bridges successfully`, {
          address,
          originChainId: fromChainId,
          destinationChainId: toChainId,
          inputAmount: debouncedFromValue,
          expectedReceivedAmount: bridgeQuote.outputAmountString,
          slippage: bridgeQuote.exchangeRate,
        })
        dispatch(
          updatePendingBridgeTransaction({
            id: currentTimestamp,
            timestamp: undefined,
            transactionHash: tx,
            isSubmitted: false,
          })
        )
        dispatch(setBridgeQuote(EMPTY_BRIDGE_QUOTE_ZERO))
        dispatch(setDestinationAddress(null))
        dispatch(setShowDestinationAddress(false))
        dispatch(updateFromValue(''))

        const successToastContent = (
          <div>
            <div>
              Successfully initiated bridge from {fromToken?.symbol} on{' '}
              {originChainName} to {toToken.symbol} on {destinationChainName}
            </div>
            <ExplorerToastLink
              transactionHash={tx ?? zeroAddress}
              chainId={fromChainId}
            />
          </div>
        )

        successPopup = toast.success(successToastContent, {
          id: 'bridge-success-popup',
          duration: 10000,
        })

        toast.dismiss(pendingPopup)

        return tx
      } catch (error) {
        segmentAnalyticsEvent(`[Bridge] error bridging`, {
          address,
          errorCode: error.code,
        })
        dispatch(removePendingBridgeTransaction(currentTimestamp))
        console.log(`Transaction failed with error: ${error}`)
        toast.dismiss(pendingPopup)
      }
    } catch (error) {
      segmentAnalyticsEvent(`[Bridge]  error bridging`, {
        address,
        errorCode: error.code,
      })
      dispatch(removePendingBridgeTransaction(currentTimestamp))
      console.log('Error executing bridge', error)
      toast.dismiss(pendingPopup)
      return txErrorHandler(error)
    }
  }

  const springClass =
    '-mt-4 fixed z-50 w-full h-full bg-opacity-50 bg-[#343036]'

  return (
    <div className="flex flex-col w-full max-w-lg mx-auto lg:mx-0">
      <div className="flex flex-col">
        <div className="flex items-center justify-between">
          <PageHeader
            title="Bridge"
            subtitle="Send your assets across chains."
          />
          <div>
            <Button
              className="flex items-center p-3 text-opacity-75 bg-bgLight hover:bg-bgLighter text-secondaryTextColor hover:text-white"
              onClick={() => {
                if (showSettingsSlideOver === true) {
                  dispatch(setShowSettingsSlideOver(false))
                } else {
                  dispatch(setShowSettingsSlideOver(true))
                }
              }}
            >
              {!showSettingsSlideOver ? (
                <>
                  <SettingsIcon className="w-5 h-5 mr-2" />
                  <span>Settings</span>
                </>
              ) : (
                <span>Close</span>
              )}
            </Button>
          </div>
        </div>
        <Card
          divider={false}
          className={`
            mt-5 overflow-hidden
            transition-all duration-100 transform rounded-md
            bg-bgBase
          `}
        >
          <div ref={bridgeDisplayRef}>
            <Transition show={showSettingsSlideOver} {...TRANSITION_PROPS}>
              <animated.div>
                <SettingsSlideOver key="settings" />
              </animated.div>
            </Transition>
            <Transition show={showFromChainListOverlay} {...TRANSITION_PROPS}>
              <animated.div className={springClass}>
                <FromChainListOverlay />
              </animated.div>
            </Transition>
            <Transition show={showFromTokenListOverlay} {...TRANSITION_PROPS}>
              <animated.div className={springClass}>
                <FromTokenListOverlay />
              </animated.div>
            </Transition>
            <Transition show={showToChainListOverlay} {...TRANSITION_PROPS}>
              <animated.div className={springClass}>
                <ToChainListOverlay />
              </animated.div>
            </Transition>
            <Transition show={showToTokenListOverlay} {...TRANSITION_PROPS}>
              <animated.div className={springClass}>
                <ToTokenListOverlay />
              </animated.div>
            </Transition>
            <InputContainer />
            <OutputContainer />
            <Warning />
            <Transition
              appear={true}
              unmount={false}
              show={true}
              {...SECTION_TRANSITION_PROPS}
            >
              <BridgeExchangeRateInfo showGasDrop={true} />
            </Transition>
            {showDestinationAddress && (
              <DestinationAddressInput
                toChainId={toChainId}
                destinationAddress={destinationAddress}
              />
            )}
            <div className="mt-2">
              <BridgeTransactionButton executeBridge={executeBridge} />
            </div>
          </div>
        </Card>
      </div>
    </div>
  )
}

export default StateManagedBridge<|MERGE_RESOLUTION|>--- conflicted
+++ resolved
@@ -54,14 +54,7 @@
 import { stringToBigInt } from '@/utils/bigint/format'
 import { Warning } from '@/components/Warning'
 import { useAppDispatch } from '@/store/hooks'
-<<<<<<< HEAD
 import { useFetchPortfolioBalances } from '@/slices/portfolio/hooks'
-=======
-import {
-  fetchAndStoreSingleTokenAllowance,
-  useFetchPortfolioBalances,
-} from '@/slices/portfolio/hooks'
->>>>>>> 254c615b
 import {
   updatePendingBridgeTransaction,
   addPendingBridgeTransaction,
