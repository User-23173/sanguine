--- conflicted
+++ resolved
@@ -65,11 +65,7 @@
   handleTokenChange: (token: Token, type: 'from' | 'to') => void
   onChangeFromAmount: (amount: string) => void
   setDestinationAddress: (address: string) => void
-<<<<<<< HEAD
-  executeBridge: () => Promise<void>
-=======
   executeBridge: () => Promise<TransactionResponse>
->>>>>>> 8b9d6c8e
   resetRates: () => void
   setTime: (time: number) => void
 }) => {
@@ -141,21 +137,13 @@
 
   // some messy button gen stuff (will re-write)
   // maybe just put everything in index without the card
-<<<<<<< HEAD
-  const isFromBalanceEnough = fromTokenBalance?.gt(fromInput.bigNum)
-=======
   const isFromBalanceEnough = fromTokenBalance.gt(fromInput?.bigNum ?? Zero)
->>>>>>> 8b9d6c8e
   let destAddrNotValid
   let btnLabel
   let btnClassName = ''
   let pendingLabel = 'Bridging funds...'
   let buttonAction = () => executeBridge()
-<<<<<<< HEAD
-  let postButtonAction = resetRates
-=======
   let postButtonAction = () => resetRates()
->>>>>>> 8b9d6c8e
   if (error) {
     btnLabel = error
   } else if (!isFromBalanceEnough) {
@@ -164,18 +152,6 @@
     btnLabel = `Amount must be greater than fee`
   } else if (
     bridgeQuote?.allowance &&
-<<<<<<< HEAD
-    bridgeQuote?.allowance?.lt(fromInput.bigNum)
-  ) {
-    buttonAction = () =>
-      approveToken(
-        bridgeQuote.routerAddress,
-        fromChainId,
-        fromToken.addresses[fromChainId]
-      )
-    btnLabel = `Approve ${fromToken.symbol}`
-    pendingLabel = `Approving ${fromToken.symbol}`
-=======
     bridgeQuote?.allowance?.lt(fromInput?.bigNum)
   ) {
     buttonAction = () =>
@@ -186,7 +162,6 @@
       )
     btnLabel = `Approve ${fromToken?.symbol}`
     pendingLabel = `Approving ${fromToken?.symbol}`
->>>>>>> 8b9d6c8e
     btnClassName = 'from-[#feba06] to-[#FEC737]'
     postButtonAction = () => setTime(0)
   } else if (
@@ -283,18 +258,6 @@
       >
         <div>
           <Transition show={displayType === 'from'} {...TRANSITION_PROPS}>
-<<<<<<< HEAD
-            <CoinSlideOver key="fromBlock" {...fromArgs} />{' '}
-          </Transition>
-          <Transition show={displayType === 'to'} {...TRANSITION_PROPS}>
-            <CoinSlideOver key="toBlock" {...toArgs} />
-          </Transition>
-          <Transition show={displayType === 'fromChain'} {...TRANSITION_PROPS}>
-            <NetworkSlideOver key="fromChainBlock" {...fromArgs} />
-          </Transition>
-          <Transition show={displayType === 'toChain'} {...TRANSITION_PROPS}>
-            <SettingsSlideOver key="settings" {...settingsArgs} />
-=======
             <TokenSlideOver key="fromBlock" {...fromArgs} />{' '}
           </Transition>
           <Transition show={displayType === 'to'} {...TRANSITION_PROPS}>
@@ -305,7 +268,6 @@
           </Transition>
           <Transition show={displayType === 'toChain'} {...TRANSITION_PROPS}>
             <ChainSlideOver key="fromChainBlock" {...toArgs} />
->>>>>>> 8b9d6c8e
           </Transition>
           <Transition show={displayType === 'settings'} {...TRANSITION_PROPS}>
             <SettingsSlideOver key="settings" {...settingsArgs} />
@@ -319,15 +281,6 @@
           <Transition
             appear={true}
             unmount={false}
-<<<<<<< HEAD
-            show={!fromInput.bigNum.eq(0)}
-            {...SECTION_TRANSITION_PROPS}
-          >
-            <ExchangeRateInfo
-              fromAmount={fromInput.bigNum}
-              toToken={toToken}
-              exchangeRate={bridgeQuote.exchangeRate}
-=======
             show={!fromInput?.bigNum?.eq(0)}
             {...SECTION_TRANSITION_PROPS}
           >
@@ -335,7 +288,6 @@
               fromAmount={fromInput?.bigNum}
               toToken={toToken}
               exchangeRate={bridgeQuote?.exchangeRate}
->>>>>>> 8b9d6c8e
               toChainId={toChainId}
             />
           </Transition>
