{
<<<<<<< HEAD
  "name": "@synapsecns/docs",
  "version": "0.0.3",
=======
  "name": "docs",
  "version": "0.0.4",
>>>>>>> e4be4561
  "private": true,
  "scripts": {
    "docusaurus": "docusaurus",
    "start": "docusaurus start",
    "build": "docusaurus build",
    "swizzle": "docusaurus swizzle",
    "deploy": "docusaurus deploy",
    "ci:lint": "tsc",
    "clear": "docusaurus clear",
    "build:slither": " ",
    "build:go": " ",
    "serve": "docusaurus serve",
    "write-translations": "docusaurus write-translations",
    "write-heading-ids": "docusaurus write-heading-ids",
    "typecheck": "tsc"
  },
  "dependencies": {
    "@docusaurus/core": "2.3.1",
    "@docusaurus/preset-classic": "2.3.1",
    "@docusaurus/theme-live-codeblock": "^2.3.1",
    "@mdx-js/react": "^1.6.22",
    "clsx": "^1.2.1",
    "prism-react-renderer": "^1.3.5",
    "react": "^17.0.2",
    "react-dom": "^17.0.2"
  },
  "devDependencies": {
    "@docusaurus/module-type-aliases": "2.3.1",
    "@tsconfig/docusaurus": "^1.0.5",
    "typescript": "^4.7.4"
  },
  "browserslist": {
    "production": [
      ">0.5%",
      "not dead",
      "not op_mini all"
    ],
    "development": [
      "last 1 chrome version",
      "last 1 firefox version",
      "last 1 safari version"
    ]
  },
  "engines": {
    "node": ">=16.14"
  }
}<|MERGE_RESOLUTION|>--- conflicted
+++ resolved
@@ -1,11 +1,6 @@
 {
-<<<<<<< HEAD
   "name": "@synapsecns/docs",
-  "version": "0.0.3",
-=======
-  "name": "docs",
   "version": "0.0.4",
->>>>>>> e4be4561
   "private": true,
   "scripts": {
     "docusaurus": "docusaurus",
