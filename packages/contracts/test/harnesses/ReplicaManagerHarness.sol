// SPDX-License-Identifier: MIT

pragma solidity 0.8.13;

import { ReplicaManager } from "../../contracts/ReplicaManager.sol";

import { ReplicaLib } from "../../contracts/libs/Replica.sol";
import { Tips } from "../../contracts/libs/Tips.sol";

contract ReplicaManagerHarness is ReplicaManager {
    using ReplicaLib for ReplicaLib.Replica;

<<<<<<< HEAD
    uint256 public sensitiveValue;
=======
    using Tips for bytes29;

    event LogTips(uint96 updaterTip, uint96 relayerTip, uint96 proverTip, uint96 processorTip);
>>>>>>> cf223552

    constructor(uint32 _localDomain) ReplicaManager(_localDomain) {}

    function setSensitiveValue(uint256 _newValue) external onlySystemMessenger {
        sensitiveValue = _newValue;
    }

    function setMessageStatus(
        uint32 _remoteDomain,
        bytes32 _messageHash,
        bytes32 _status
    ) external {
        allReplicas[activeReplicas[_remoteDomain]].setMessageStatus(_messageHash, _status);
    }

    function _storeTips(bytes29 _tips) internal override {
        emit LogTips(
            _tips.updaterTip(),
            _tips.relayerTip(),
            _tips.proverTip(),
            _tips.processorTip()
        );
    }
}<|MERGE_RESOLUTION|>--- conflicted
+++ resolved
@@ -10,13 +10,10 @@
 contract ReplicaManagerHarness is ReplicaManager {
     using ReplicaLib for ReplicaLib.Replica;
 
-<<<<<<< HEAD
     uint256 public sensitiveValue;
-=======
     using Tips for bytes29;
 
     event LogTips(uint96 updaterTip, uint96 relayerTip, uint96 proverTip, uint96 processorTip);
->>>>>>> cf223552
 
     constructor(uint32 _localDomain) ReplicaManager(_localDomain) {}
 
