// SPDX-License-Identifier: MIT

pragma solidity 0.8.13;

import { Message } from "../../contracts/libs/Message.sol";
import { Header } from "../../contracts/libs/Header.sol";
import { TypedMemView } from "../../contracts/libs/TypedMemView.sol";

contract MessageHarness {
    using Message for bytes;
    using Message for bytes29;
    using Header for bytes29;
    using TypedMemView for bytes29;

    function formatMessage(
        uint32 _originDomain,
        bytes32 _sender,
        uint32 _nonce,
        uint32 _destinationDomain,
        bytes32 _recipient,
        uint32 _optimisticSeconds,
        bytes memory _tips,
        bytes memory _messageBody
    ) public pure returns (bytes memory) {
        bytes memory _header = Header.formatHeader(
            _originDomain,
            _sender,
            _nonce,
            _destinationDomain,
            _recipient,
            _optimisticSeconds
        );
        return Message.formatMessage(_header, _tips, _messageBody);
    }

    /**
     * @notice Returns leaf of formatted message with provided fields.
     * @param _origin Domain of home chain
     * @param _sender Address of sender as bytes32
     * @param _nonce Destination-specific nonce number
     * @param _destination Domain of destination chain
     * @param _recipient Address of recipient on destination chain as bytes32
     * @param _body Raw bytes of message body
     * @return Leaf (hash) of formatted message
     **/
    function messageHash(
        uint32 _origin,
        bytes32 _sender,
        uint32 _nonce,
        uint32 _destination,
        bytes32 _recipient,
        uint32 _optimisticSeconds,
        bytes memory _tips,
        bytes memory _body
    ) public pure returns (bytes32) {
<<<<<<< HEAD
        return
            Message.messageHash(
                _origin,
                _sender,
                _nonce,
                _destination,
                _recipient,
                _optimisticSeconds,
                _body
            );
=======
        bytes memory _header = Header.formatHeader(
            _origin,
            _sender,
            _nonce,
            _destination,
            _recipient,
            _optimisticSeconds
        );
        return Message.messageHash(_header, _tips, _body);
    }

    function tips(bytes memory _message) external view returns (bytes memory) {
        return _message.messageView().tips().clone();
>>>>>>> 631e4ed3
    }

    function body(bytes memory _message) external view returns (bytes memory) {
        return _message.messageView().body().clone();
    }

    function origin(bytes memory _message) external pure returns (uint32) {
        return _message.messageView().header().origin();
    }

    function sender(bytes memory _message) external pure returns (bytes32) {
        return _message.messageView().header().sender();
    }

    function nonce(bytes memory _message) external pure returns (uint32) {
        return _message.messageView().header().nonce();
    }

    function destination(bytes memory _message) external pure returns (uint32) {
        return _message.messageView().header().destination();
    }

    function recipient(bytes memory _message) external pure returns (bytes32) {
        return _message.messageView().header().recipient();
    }

    function recipientAddress(bytes memory _message) external pure returns (address) {
        return _message.messageView().header().recipientAddress();
    }

    function optimisticSeconds(bytes memory _message) external pure returns (uint32) {
        return _message.messageView().header().optimisticSeconds();
    }

    function leaf(bytes memory _message) external pure returns (bytes32) {
        return _message.messageView().leaf();
    }
}<|MERGE_RESOLUTION|>--- conflicted
+++ resolved
@@ -53,18 +53,6 @@
         bytes memory _tips,
         bytes memory _body
     ) public pure returns (bytes32) {
-<<<<<<< HEAD
-        return
-            Message.messageHash(
-                _origin,
-                _sender,
-                _nonce,
-                _destination,
-                _recipient,
-                _optimisticSeconds,
-                _body
-            );
-=======
         bytes memory _header = Header.formatHeader(
             _origin,
             _sender,
@@ -78,7 +66,6 @@
 
     function tips(bytes memory _message) external view returns (bytes memory) {
         return _message.messageView().tips().clone();
->>>>>>> 631e4ed3
     }
 
     function body(bytes memory _message) external view returns (bytes memory) {
