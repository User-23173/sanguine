package submitter

import (
	"context"
	"errors"
	"fmt"
<<<<<<< HEAD
=======
	"github.com/puzpuzpuz/xsync/v2"
>>>>>>> 826fa32d
	"math"
	"math/big"
	"reflect"
	"runtime"
	"sync"
	"time"

	"github.com/ethereum/go-ethereum/accounts/abi/bind"
	"github.com/ethereum/go-ethereum/common"
	"github.com/ethereum/go-ethereum/core/types"
	"github.com/ipfs/go-log"
	"github.com/synapsecns/sanguine/core"
	"github.com/synapsecns/sanguine/core/mapmutex"
	"github.com/synapsecns/sanguine/core/metrics"
	"github.com/synapsecns/sanguine/core/retry"
	"github.com/synapsecns/sanguine/ethergo/chain/gas"
	"github.com/synapsecns/sanguine/ethergo/client"
	"github.com/synapsecns/sanguine/ethergo/signer/signer"
	"github.com/synapsecns/sanguine/ethergo/submitter/config"
	"github.com/synapsecns/sanguine/ethergo/submitter/db"
	"github.com/synapsecns/sanguine/ethergo/util"
	"go.opentelemetry.io/otel/attribute"
	"go.opentelemetry.io/otel/trace"
	"golang.org/x/sync/errgroup"
)

var logger = log.Logger("ethergo-submitter")

// TransactionSubmitter is the interface for submitting transactions to the chain.
type TransactionSubmitter interface {
	// Start starts the transaction submitter.
	Start(ctx context.Context) error
	// SubmitTransaction submits a transaction to the chain.
	// the transaction is not guaranteed to be executed immediately, only at some point in the future.
	// the nonce is returned, and can be used to track the status of the transaction.
	SubmitTransaction(ctx context.Context, chainID *big.Int, call ContractCallType) (nonce uint64, err error)
	// GetSubmissionStatus returns the status of a transaction and any metadata associated with it if it is complete.
	GetSubmissionStatus(ctx context.Context, chainID *big.Int, nonce uint64) (status SubmissionStatus, err error)
}

// txSubmitterImpl is the implementation of the transaction submitter.
type txSubmitterImpl struct {
	metrics metrics.Handler
	// signer is the signer for signing transactions.
	signer signer.Signer
	// nonceMux is the mutex for the nonces. It is keyed by chain.
	nonceMux mapmutex.StringerMapMutex
	// statusMux is the mutex for the status of a tx. It is keyed by tx hash.
	statusMux mapmutex.StringMapMutex
	// fetcher is used to fetch the chain client for a given chain id.
	fetcher ClientFetcher
	// db is the database for storing transactions.
	db db.Service
	// retryOnce is used to return 0 on the first call to GetRetryInterval.
	retryOnce sync.Once
	// retryNow is used to trigger a retry immediately.
	// it circumvents the retry interval.
	// to prevent memory leaks, this has a buffer of 1.
	// callers adding to this channel should not block.
	retryNow chan bool
	// lastGasBlockCache is used to cache the last gas block for a given chain. A new block should still be fetched, if possible.
	lastGasBlockCache *xsync.MapOf[int, *types.Header]
	// config is the config for the transaction submitter.
	config config.IConfig
}

// ClientFetcher is the interface for fetching a chain client.
//
//go:generate go run github.com/vektra/mockery/v2 --name ClientFetcher --output ./mocks --case=underscore
type ClientFetcher interface {
	GetClient(ctx context.Context, chainID *big.Int) (client.EVM, error)
}

// NewTransactionSubmitter creates a new transaction submitter.
func NewTransactionSubmitter(metrics metrics.Handler, signer signer.Signer, fetcher ClientFetcher, db db.Service, config config.IConfig) TransactionSubmitter {
	return &txSubmitterImpl{
		db:                db,
		config:            config,
		metrics:           metrics,
		signer:            signer,
		fetcher:           fetcher,
		nonceMux:          mapmutex.NewStringerMapMutex(),
		statusMux:         mapmutex.NewStringMapMutex(),
		retryNow:          make(chan bool, 1),
		lastGasBlockCache: xsync.NewIntegerMapOf[int, *types.Header](),
	}
}

// GetRetryInterval returns the retry interval for the transaction submitter.
func (t *txSubmitterImpl) GetRetryInterval() time.Duration {
	retryInterval := time.Second * 10
	t.retryOnce.Do(func() {
		retryInterval = time.Duration(0)
	})
	return retryInterval
}

func (t *txSubmitterImpl) Start(ctx context.Context) error {
	i := 0
	for {
		i++
		shouldExit, err := t.runSelector(ctx, i)
		if err != nil {
			logger.Warn(err)
		}
		if shouldExit {
			logger.Warn("exiting transaction submitter")
			return nil
		}
	}
}

func (t *txSubmitterImpl) GetSubmissionStatus(ctx context.Context, chainID *big.Int, nonce uint64) (status SubmissionStatus, err error) {
	nonceStatus, err := t.db.GetNonceStatus(ctx, t.signer.Address(), chainID, nonce)
	if err != nil {
		if errors.Is(err, db.ErrNonceNotExist) {
			return submissionStatusImpl{
				state: NotFound,
			}, nil
		}

		return nil, fmt.Errorf("could not get nonce status: %w", err)
	}

	if nonceStatus == db.ReplacedOrConfirmed {
		return submissionStatusImpl{
			state: Confirming,
		}, nil
	}

	if nonceStatus == db.Confirmed {
		txs, err := t.db.GetNonceAttemptsByStatus(ctx, t.signer.Address(), chainID, nonce, db.Confirmed)
		if err != nil {
			return nil, fmt.Errorf("could not get nonce attempts by status: %w", err)
		}

		if len(txs) == 0 {
			return nil, fmt.Errorf("unexpected error: no transactions found for nonce %d", nonce)
		}

		return submissionStatusImpl{
			state:  Confirmed,
			txHash: txs[0].Hash(),
		}, nil
	}

	return submissionStatusImpl{
		state: Pending,
	}, nil
}

func (t *txSubmitterImpl) getNonce(parentCtx context.Context, chainID *big.Int, address common.Address) (nonce uint64, err error) {
	ctx, span := t.metrics.Tracer().Start(parentCtx, "submitter.GetNonce", trace.WithAttributes(
		attribute.Stringer("chainID", chainID),
		attribute.Stringer("address", address),
	))

	// onChainNonce is the latest nonce from eth_transactionCount. DB nonce is latest nonce from db + 1
	// locks are not built into this method or the insertion level of the db
	var onChainNonce, dbNonce uint64

	defer func() {
		span.AddEvent("Got nonce", trace.WithAttributes(
			attribute.Int("nonce", int(nonce)),
			attribute.Int("onChainNonce", int(onChainNonce)),
			attribute.Int("nonce", int(dbNonce)),
		))
		metrics.EndSpanWithErr(span, err)
	}()

	g, ctx := errgroup.WithContext(ctx)

	chainClient, err := t.fetcher.GetClient(ctx, chainID)
	if err != nil {
		return 0, fmt.Errorf("could not get client: %w", err)
	}

	g.Go(func() error {
		onChainNonce, err = chainClient.NonceAt(ctx, address, nil)
		if err != nil {
			return fmt.Errorf("could not get nonce from chain: %w", err)
		}
		return nil
	})

	g.Go(func() error {
		dbNonce, err = t.db.GetNonceForChainID(ctx, address, chainID)
		if errors.Is(err, db.ErrNoNonceForChain) {
			dbNonce = 0
			return nil
		}
		if err != nil {
			return fmt.Errorf("could not get nonce from db: %w", err)
		}

		dbNonce++

		return nil
	})

	err = g.Wait()
	if err != nil {
		return 0, fmt.Errorf("could not get nonce: %w", err)
	}

	if onChainNonce > dbNonce {
		nonce = onChainNonce
	} else {
		nonce = dbNonce
	}

	return nonce, nil
}

func (t *txSubmitterImpl) storeTX(ctx context.Context, tx *types.Transaction, status db.Status) (err error) {
	ctx, span := t.metrics.Tracer().Start(ctx, "submitter.StoreTX", trace.WithAttributes(
		append(txToAttributes(tx), attribute.String("status", status.String()))...))

	defer func() {
		metrics.EndSpanWithErr(span, err)
	}()

	err = t.db.PutTXS(ctx, db.TX{
		Transaction: tx,
		Status:      status,
	})
	if err != nil {
		return fmt.Errorf("could not put tx: %w", err)
	}

	return nil
}

// ContractCallType is a contract call that can be called safely.
type ContractCallType func(transactor *bind.TransactOpts) (tx *types.Transaction, err error)

// triggerProcessQueue triggers the process queue.
// will not block if the channel is full (the tx will be processed on the next retry).
func (t *txSubmitterImpl) triggerProcessQueue(ctx context.Context) {
	select {
	case <-ctx.Done():
		return
	// trigger the process queue now if we can.
	case t.retryNow <- true:
	default:
		// do nothing
		return
	}
}

// nolint: cyclop
func (t *txSubmitterImpl) SubmitTransaction(parentCtx context.Context, chainID *big.Int, call ContractCallType) (nonce uint64, err error) {
	ctx, span := t.metrics.Tracer().Start(parentCtx, "submitter.SubmitTransaction", trace.WithAttributes(
		attribute.Stringer("chainID", chainID),
		attribute.String("caller", runtime.FuncForPC(reflect.ValueOf(call).Pointer()).Name()),
	))

	defer func() {
		metrics.EndSpanWithErr(span, err)
	}()

	// make sure we have a client for this chain.
	chainClient, err := t.fetcher.GetClient(ctx, chainID)
	if err != nil {
		return 0, fmt.Errorf("could not get client: %w", err)
	}

	// get the underlying transactor
	parentTransactor, err := t.signer.GetTransactor(ctx, core.CopyBigInt(chainID))
	if err != nil {
		return 0, fmt.Errorf("could not get transactor: %w", err)
	}

	// then we copy the transactor, this is the one we'll modify w/ no send.
	transactor := copyTransactOpts(parentTransactor)

	var locker mapmutex.Unlocker

	// this should not be modified, we need to modify this only after we set the nonce
	transactor.NoSend = true
	// we set the nonce to the max uint64 + 1. This allows the contract call to not get the nonce
	// since it's set, while allowing us to make sure the tx won't execute until we set a valid nonce.
	// this also prevents a bug in the caller from breaking our lock
	transactor.Nonce = new(big.Int).Add(new(big.Int).SetUint64(math.MaxUint64), big.NewInt(1))

	err = t.setGasPrice(ctx, chainClient, transactor, chainID, nil)
	if err != nil {
		span.AddEvent("could not set gas price", trace.WithAttributes(attribute.String("error", err.Error())))
	}
	if !t.config.GetDynamicGasEstimate(int(chainID.Uint64())) {
		transactor.GasLimit = t.config.GetGasEstimate(int(chainID.Uint64()))
	}

	transactor.Signer = func(address common.Address, transaction *types.Transaction) (_ *types.Transaction, err error) {
		locker = t.nonceMux.Lock(chainID)
		// it's important that we unlock the nonce if we fail to sign the transaction.
		// this is why we use a defer here. The second defer should only be called if the first defer is not called.
		defer func() {
			if err != nil {
				locker.Unlock()
			}
		}()

		newNonce, err := t.getNonce(ctx, chainID, address)
		if err != nil {
			return nil, fmt.Errorf("could not sign tx: %w", err)
		}

		txType := transaction.Type()
		if t.config.SupportsEIP1559(int(chainID.Uint64())) {
			txType = types.DynamicFeeTxType
		}

		transaction, err = util.CopyTX(transaction, util.WithNonce(newNonce), util.WithTxType(txType))
		if err != nil {
			return nil, fmt.Errorf("could not copy tx: %w", err)
		}

		//nolint: wrapcheck
		return parentTransactor.Signer(address, transaction)
	}
	tx, err := call(transactor)
	if err != nil {
		return 0, fmt.Errorf("could not call contract: %w", err)
	}
	defer locker.Unlock()

	// now that we've stored the tx
	err = t.storeTX(ctx, tx, db.Stored)
	if err != nil {
		return 0, fmt.Errorf("could not store transaction: %w", err)
	}

	span.AddEvent("trigger reprocess")
	t.triggerProcessQueue(ctx)

	return tx.Nonce(), nil
}

// setGasPrice sets the gas price for the transaction.
// it bumps if prevtx is set
// nolint: cyclop
// TODO: use options.
func (t *txSubmitterImpl) setGasPrice(ctx context.Context, client client.EVM,
	transactor *bind.TransactOpts, bigChainID *big.Int, prevTx *types.Transaction) (err error) {
	ctx, span := t.metrics.Tracer().Start(ctx, "submitter.setGasPrice")

	chainID := int(bigChainID.Uint64())
	maxPrice := t.config.GetMaxGasPrice(chainID)

	defer func() {
		if transactor.GasPrice != nil && maxPrice.Cmp(transactor.GasPrice) < 0 {
			transactor.GasPrice = maxPrice
		}
		if transactor.GasFeeCap != nil && maxPrice.Cmp(transactor.GasFeeCap) < 0 {
			transactor.GasFeeCap = maxPrice
		}

		metrics.EndSpanWithErr(span, err)
	}()

	// TODO: cache both of these values
	if t.config.SupportsEIP1559(int(bigChainID.Uint64())) {
		transactor.GasFeeCap = t.config.GetMaxGasPrice(chainID)

		transactor.GasTipCap, err = client.SuggestGasTipCap(ctx)
		if err != nil {
			return fmt.Errorf("could not get gas tip cap: %w", err)
		}
	} else {
		transactor.GasPrice, err = client.SuggestGasPrice(ctx)
		if err != nil {
			return fmt.Errorf("could not get gas price: %w", err)
		}
	}

	//nolint: nestif
	if prevTx != nil {
		gasBlock, err := t.getGasBlock(ctx, client, chainID)
		if err != nil {
			span.AddEvent("could not get gas block", trace.WithAttributes(attribute.String("error", err.Error())))
			return err
		}

		// if the prev tx was greater than this one, we should bump the gas price from that point
		comparison := gas.CompareGas(prevTx, gas.OptsToComparableTx(transactor), gasBlock.BaseFee)
		if comparison > 0 {
			if prevTx.Type() == types.LegacyTxType {
				transactor.GasPrice = core.CopyBigInt(prevTx.GasPrice())
			} else {
				transactor.GasTipCap = core.CopyBigInt(prevTx.GasTipCap())
				transactor.GasFeeCap = core.CopyBigInt(prevTx.GasFeeCap())
			}
		}
		gas.BumpGasFees(transactor, t.config.GetGasBumpPercentage(chainID), gasBlock.BaseFee, maxPrice)
	}

	attributes := []attribute.KeyValue{}
	if transactor.GasPrice != nil {
		attributes = append(attributes, attribute.Int64("gasPrice", transactor.GasPrice.Int64()))
	}
	if transactor.GasFeeCap != nil {
		attributes = append(attributes, attribute.Int64("gasFeeCap", transactor.GasFeeCap.Int64()))
	}
	if transactor.GasTipCap != nil {
		attributes = append(attributes, attribute.Int64("gasTipCap", transactor.GasTipCap.Int64()))
	}
	span.AddEvent("set gas price", trace.WithAttributes(
		attribute.Int("chainID", chainID),
		attribute.String("gasPrice", bigPtrToString(transactor.GasPrice)),
		attribute.String("gasFeeCap", bigPtrToString(transactor.GasFeeCap)),
		attribute.String("gasTipCap", bigPtrToString(transactor.GasTipCap)),
	))
	return nil
}

// getGasBlock gets the gas block for the given chain.
func (t *txSubmitterImpl) getGasBlock(ctx context.Context, chainClient client.EVM, chainID int) (gasBlock *types.Header, err error) {
	ctx, span := t.metrics.Tracer().Start(ctx, "submitter.getGasBlock")
	defer func() {
		metrics.EndSpanWithErr(span, err)
	}()

	err = retry.WithBackoff(ctx, func(ctx context.Context) (err error) {
		gasBlock, err = chainClient.HeaderByNumber(ctx, nil)
		if err != nil {
			return fmt.Errorf("could not get gas block: %w", err)
		}

		return nil
	}, retry.WithMin(time.Millisecond*50), retry.WithMax(time.Second*3), retry.WithMaxAttempts(4))

	// if we can't get the current gas block, attempt to load it from the cache
	if err != nil {
		var ok bool
		gasBlock, ok = t.lastGasBlockCache.Load(chainID)
		if ok {
			span.AddEvent("could not get gas block; using cached value", trace.WithAttributes(
				attribute.String("error", err.Error()),
				attribute.String("blockNumber", bigPtrToString(gasBlock.Number)),
			))
		} else {
			return nil, fmt.Errorf("could not get gas block: %w", err)
		}
	}

	// cache the latest gas block
	t.lastGasBlockCache.Store(chainID, gasBlock)

	return gasBlock, nil
}

// getGasEstimate gets the gas estimate for the given transaction.
// TODO: handle l2s w/ custom gas pricing through contracts.
func (t *txSubmitterImpl) getGasEstimate(ctx context.Context, chainClient client.EVM, chainID int, tx *types.Transaction) (gasEstimate uint64, err error) {
	if !t.config.GetDynamicGasEstimate(chainID) {
		return t.config.GetGasEstimate(chainID), nil
	}

	ctx, span := t.metrics.Tracer().Start(ctx, "submitter.getGasEstimate", trace.WithAttributes(
		attribute.Int(metrics.ChainID, chainID),
		attribute.String(metrics.TxHash, tx.Hash().String()),
	))

	defer func() {
		span.AddEvent("estimated_gas", trace.WithAttributes(attribute.Int64("gas", int64(gasEstimate))))
		metrics.EndSpanWithErr(span, err)
	}()

	// if it needs a dynamic gas estimate, we'll get it.
	if t.config.GetDynamicGasEstimate(chainID) {
		call, err := util.TxToCall(tx)
		if err != nil {
			return 0, fmt.Errorf("could not convert tx to call: %w", err)
		}

		gasEstimate, err = chainClient.EstimateGas(ctx, *call)
		if err != nil {
			span.AddEvent("could not estimate gas", trace.WithAttributes(attribute.String("error", err.Error())))
			// fallback to default
			return t.config.GetGasEstimate(chainID), nil
		}
	}

	return gasEstimate, nil
}

var _ TransactionSubmitter = &txSubmitterImpl{}<|MERGE_RESOLUTION|>--- conflicted
+++ resolved
@@ -4,16 +4,14 @@
 	"context"
 	"errors"
 	"fmt"
-<<<<<<< HEAD
-=======
-	"github.com/puzpuzpuz/xsync/v2"
->>>>>>> 826fa32d
 	"math"
 	"math/big"
 	"reflect"
 	"runtime"
 	"sync"
 	"time"
+
+	"github.com/puzpuzpuz/xsync/v2"
 
 	"github.com/ethereum/go-ethereum/accounts/abi/bind"
 	"github.com/ethereum/go-ethereum/common"
