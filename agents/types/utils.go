--- conflicted
+++ resolved
@@ -32,11 +32,7 @@
 	if err != nil {
 		return nil, nil, common.Hash{}, fmt.Errorf("could not sign: %w", err)
 	}
-<<<<<<< HEAD
-
-	sig = NewSignature(new(big.Int).Add(big.NewInt(27), sig.V()), sig.R(), sig.S())
-
-	return sig, encoded, hashedDigest, nil
+	return signature, encoded, hashedDigest, nil
 }
 
 var EtherscanTxURLs = map[uint32]string{
@@ -65,7 +61,4 @@
 	}
 	link = fmt.Sprintf("%s/%s", url, tx.Hash().String())
 	return link
-=======
-	return signature, encoded, hashedDigest, nil
->>>>>>> 225e70aa
 }