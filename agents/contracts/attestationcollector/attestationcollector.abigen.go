--- conflicted
+++ resolved
@@ -28,27 +28,23 @@
 	_ = event.NewSubscription
 )
 
-// AttestationCollectorMetaData contains all meta data concerning the AttestationCollector contract.
-var AttestationCollectorMetaData = &bind.MetaData{
+// AddressUpgradeableMetaData contains all meta data concerning the AddressUpgradeable contract.
+var AddressUpgradeableMetaData = &bind.MetaData{
 	ABI: "[]",
-<<<<<<< HEAD
-	Bin: "0x6080604052348015600f57600080fd5b50603f80601d6000396000f3fe6080604052600080fdfea2646970667358221220ad3f525c458836e1b8a00c69c8daaae04907893420f69724d6da90a1e49f1ed164736f6c63430008110033",
-=======
 	Bin: "0x60566037600b82828239805160001a607314602a57634e487b7160e01b600052600060045260246000fd5b30600052607381538281f3fe73000000000000000000000000000000000000000030146080604052600080fdfea2646970667358221220f0be915633110b96c4dd1c9e8eaa955e5166e62d1afe2d5b9138af014ed2b1b064736f6c63430008110033",
->>>>>>> 3d4e13b4
-}
-
-// AttestationCollectorABI is the input ABI used to generate the binding from.
-// Deprecated: Use AttestationCollectorMetaData.ABI instead.
-var AttestationCollectorABI = AttestationCollectorMetaData.ABI
-
-// AttestationCollectorBin is the compiled bytecode used for deploying new contracts.
-// Deprecated: Use AttestationCollectorMetaData.Bin instead.
-var AttestationCollectorBin = AttestationCollectorMetaData.Bin
-
-// DeployAttestationCollector deploys a new Ethereum contract, binding an instance of AttestationCollector to it.
-func DeployAttestationCollector(auth *bind.TransactOpts, backend bind.ContractBackend) (common.Address, *types.Transaction, *AttestationCollector, error) {
-	parsed, err := AttestationCollectorMetaData.GetAbi()
+}
+
+// AddressUpgradeableABI is the input ABI used to generate the binding from.
+// Deprecated: Use AddressUpgradeableMetaData.ABI instead.
+var AddressUpgradeableABI = AddressUpgradeableMetaData.ABI
+
+// AddressUpgradeableBin is the compiled bytecode used for deploying new contracts.
+// Deprecated: Use AddressUpgradeableMetaData.Bin instead.
+var AddressUpgradeableBin = AddressUpgradeableMetaData.Bin
+
+// DeployAddressUpgradeable deploys a new Ethereum contract, binding an instance of AddressUpgradeable to it.
+func DeployAddressUpgradeable(auth *bind.TransactOpts, backend bind.ContractBackend) (common.Address, *types.Transaction, *AddressUpgradeable, error) {
+	parsed, err := AddressUpgradeableMetaData.GetAbi()
 	if err != nil {
 		return common.Address{}, nil, nil, err
 	}
@@ -56,111 +52,111 @@
 		return common.Address{}, nil, nil, errors.New("GetABI returned nil")
 	}
 
-	address, tx, contract, err := bind.DeployContract(auth, *parsed, common.FromHex(AttestationCollectorBin), backend)
+	address, tx, contract, err := bind.DeployContract(auth, *parsed, common.FromHex(AddressUpgradeableBin), backend)
 	if err != nil {
 		return common.Address{}, nil, nil, err
 	}
-	return address, tx, &AttestationCollector{AttestationCollectorCaller: AttestationCollectorCaller{contract: contract}, AttestationCollectorTransactor: AttestationCollectorTransactor{contract: contract}, AttestationCollectorFilterer: AttestationCollectorFilterer{contract: contract}}, nil
-}
-
-// AttestationCollector is an auto generated Go binding around an Ethereum contract.
-type AttestationCollector struct {
-	AttestationCollectorCaller     // Read-only binding to the contract
-	AttestationCollectorTransactor // Write-only binding to the contract
-	AttestationCollectorFilterer   // Log filterer for contract events
-}
-
-// AttestationCollectorCaller is an auto generated read-only Go binding around an Ethereum contract.
-type AttestationCollectorCaller struct {
+	return address, tx, &AddressUpgradeable{AddressUpgradeableCaller: AddressUpgradeableCaller{contract: contract}, AddressUpgradeableTransactor: AddressUpgradeableTransactor{contract: contract}, AddressUpgradeableFilterer: AddressUpgradeableFilterer{contract: contract}}, nil
+}
+
+// AddressUpgradeable is an auto generated Go binding around an Ethereum contract.
+type AddressUpgradeable struct {
+	AddressUpgradeableCaller     // Read-only binding to the contract
+	AddressUpgradeableTransactor // Write-only binding to the contract
+	AddressUpgradeableFilterer   // Log filterer for contract events
+}
+
+// AddressUpgradeableCaller is an auto generated read-only Go binding around an Ethereum contract.
+type AddressUpgradeableCaller struct {
 	contract *bind.BoundContract // Generic contract wrapper for the low level calls
 }
 
-// AttestationCollectorTransactor is an auto generated write-only Go binding around an Ethereum contract.
-type AttestationCollectorTransactor struct {
+// AddressUpgradeableTransactor is an auto generated write-only Go binding around an Ethereum contract.
+type AddressUpgradeableTransactor struct {
 	contract *bind.BoundContract // Generic contract wrapper for the low level calls
 }
 
-// AttestationCollectorFilterer is an auto generated log filtering Go binding around an Ethereum contract events.
-type AttestationCollectorFilterer struct {
+// AddressUpgradeableFilterer is an auto generated log filtering Go binding around an Ethereum contract events.
+type AddressUpgradeableFilterer struct {
 	contract *bind.BoundContract // Generic contract wrapper for the low level calls
 }
 
-// AttestationCollectorSession is an auto generated Go binding around an Ethereum contract,
+// AddressUpgradeableSession is an auto generated Go binding around an Ethereum contract,
 // with pre-set call and transact options.
-type AttestationCollectorSession struct {
-	Contract     *AttestationCollector // Generic contract binding to set the session for
-	CallOpts     bind.CallOpts         // Call options to use throughout this session
-	TransactOpts bind.TransactOpts     // Transaction auth options to use throughout this session
-}
-
-// AttestationCollectorCallerSession is an auto generated read-only Go binding around an Ethereum contract,
+type AddressUpgradeableSession struct {
+	Contract     *AddressUpgradeable // Generic contract binding to set the session for
+	CallOpts     bind.CallOpts       // Call options to use throughout this session
+	TransactOpts bind.TransactOpts   // Transaction auth options to use throughout this session
+}
+
+// AddressUpgradeableCallerSession is an auto generated read-only Go binding around an Ethereum contract,
 // with pre-set call options.
-type AttestationCollectorCallerSession struct {
-	Contract *AttestationCollectorCaller // Generic contract caller binding to set the session for
-	CallOpts bind.CallOpts               // Call options to use throughout this session
-}
-
-// AttestationCollectorTransactorSession is an auto generated write-only Go binding around an Ethereum contract,
+type AddressUpgradeableCallerSession struct {
+	Contract *AddressUpgradeableCaller // Generic contract caller binding to set the session for
+	CallOpts bind.CallOpts             // Call options to use throughout this session
+}
+
+// AddressUpgradeableTransactorSession is an auto generated write-only Go binding around an Ethereum contract,
 // with pre-set transact options.
-type AttestationCollectorTransactorSession struct {
-	Contract     *AttestationCollectorTransactor // Generic contract transactor binding to set the session for
-	TransactOpts bind.TransactOpts               // Transaction auth options to use throughout this session
-}
-
-// AttestationCollectorRaw is an auto generated low-level Go binding around an Ethereum contract.
-type AttestationCollectorRaw struct {
-	Contract *AttestationCollector // Generic contract binding to access the raw methods on
-}
-
-// AttestationCollectorCallerRaw is an auto generated low-level read-only Go binding around an Ethereum contract.
-type AttestationCollectorCallerRaw struct {
-	Contract *AttestationCollectorCaller // Generic read-only contract binding to access the raw methods on
-}
-
-// AttestationCollectorTransactorRaw is an auto generated low-level write-only Go binding around an Ethereum contract.
-type AttestationCollectorTransactorRaw struct {
-	Contract *AttestationCollectorTransactor // Generic write-only contract binding to access the raw methods on
-}
-
-// NewAttestationCollector creates a new instance of AttestationCollector, bound to a specific deployed contract.
-func NewAttestationCollector(address common.Address, backend bind.ContractBackend) (*AttestationCollector, error) {
-	contract, err := bindAttestationCollector(address, backend, backend, backend)
-	if err != nil {
-		return nil, err
-	}
-	return &AttestationCollector{AttestationCollectorCaller: AttestationCollectorCaller{contract: contract}, AttestationCollectorTransactor: AttestationCollectorTransactor{contract: contract}, AttestationCollectorFilterer: AttestationCollectorFilterer{contract: contract}}, nil
-}
-
-// NewAttestationCollectorCaller creates a new read-only instance of AttestationCollector, bound to a specific deployed contract.
-func NewAttestationCollectorCaller(address common.Address, caller bind.ContractCaller) (*AttestationCollectorCaller, error) {
-	contract, err := bindAttestationCollector(address, caller, nil, nil)
-	if err != nil {
-		return nil, err
-	}
-	return &AttestationCollectorCaller{contract: contract}, nil
-}
-
-// NewAttestationCollectorTransactor creates a new write-only instance of AttestationCollector, bound to a specific deployed contract.
-func NewAttestationCollectorTransactor(address common.Address, transactor bind.ContractTransactor) (*AttestationCollectorTransactor, error) {
-	contract, err := bindAttestationCollector(address, nil, transactor, nil)
-	if err != nil {
-		return nil, err
-	}
-	return &AttestationCollectorTransactor{contract: contract}, nil
-}
-
-// NewAttestationCollectorFilterer creates a new log filterer instance of AttestationCollector, bound to a specific deployed contract.
-func NewAttestationCollectorFilterer(address common.Address, filterer bind.ContractFilterer) (*AttestationCollectorFilterer, error) {
-	contract, err := bindAttestationCollector(address, nil, nil, filterer)
-	if err != nil {
-		return nil, err
-	}
-	return &AttestationCollectorFilterer{contract: contract}, nil
-}
-
-// bindAttestationCollector binds a generic wrapper to an already deployed contract.
-func bindAttestationCollector(address common.Address, caller bind.ContractCaller, transactor bind.ContractTransactor, filterer bind.ContractFilterer) (*bind.BoundContract, error) {
-	parsed, err := abi.JSON(strings.NewReader(AttestationCollectorABI))
+type AddressUpgradeableTransactorSession struct {
+	Contract     *AddressUpgradeableTransactor // Generic contract transactor binding to set the session for
+	TransactOpts bind.TransactOpts             // Transaction auth options to use throughout this session
+}
+
+// AddressUpgradeableRaw is an auto generated low-level Go binding around an Ethereum contract.
+type AddressUpgradeableRaw struct {
+	Contract *AddressUpgradeable // Generic contract binding to access the raw methods on
+}
+
+// AddressUpgradeableCallerRaw is an auto generated low-level read-only Go binding around an Ethereum contract.
+type AddressUpgradeableCallerRaw struct {
+	Contract *AddressUpgradeableCaller // Generic read-only contract binding to access the raw methods on
+}
+
+// AddressUpgradeableTransactorRaw is an auto generated low-level write-only Go binding around an Ethereum contract.
+type AddressUpgradeableTransactorRaw struct {
+	Contract *AddressUpgradeableTransactor // Generic write-only contract binding to access the raw methods on
+}
+
+// NewAddressUpgradeable creates a new instance of AddressUpgradeable, bound to a specific deployed contract.
+func NewAddressUpgradeable(address common.Address, backend bind.ContractBackend) (*AddressUpgradeable, error) {
+	contract, err := bindAddressUpgradeable(address, backend, backend, backend)
+	if err != nil {
+		return nil, err
+	}
+	return &AddressUpgradeable{AddressUpgradeableCaller: AddressUpgradeableCaller{contract: contract}, AddressUpgradeableTransactor: AddressUpgradeableTransactor{contract: contract}, AddressUpgradeableFilterer: AddressUpgradeableFilterer{contract: contract}}, nil
+}
+
+// NewAddressUpgradeableCaller creates a new read-only instance of AddressUpgradeable, bound to a specific deployed contract.
+func NewAddressUpgradeableCaller(address common.Address, caller bind.ContractCaller) (*AddressUpgradeableCaller, error) {
+	contract, err := bindAddressUpgradeable(address, caller, nil, nil)
+	if err != nil {
+		return nil, err
+	}
+	return &AddressUpgradeableCaller{contract: contract}, nil
+}
+
+// NewAddressUpgradeableTransactor creates a new write-only instance of AddressUpgradeable, bound to a specific deployed contract.
+func NewAddressUpgradeableTransactor(address common.Address, transactor bind.ContractTransactor) (*AddressUpgradeableTransactor, error) {
+	contract, err := bindAddressUpgradeable(address, nil, transactor, nil)
+	if err != nil {
+		return nil, err
+	}
+	return &AddressUpgradeableTransactor{contract: contract}, nil
+}
+
+// NewAddressUpgradeableFilterer creates a new log filterer instance of AddressUpgradeable, bound to a specific deployed contract.
+func NewAddressUpgradeableFilterer(address common.Address, filterer bind.ContractFilterer) (*AddressUpgradeableFilterer, error) {
+	contract, err := bindAddressUpgradeable(address, nil, nil, filterer)
+	if err != nil {
+		return nil, err
+	}
+	return &AddressUpgradeableFilterer{contract: contract}, nil
+}
+
+// bindAddressUpgradeable binds a generic wrapper to an already deployed contract.
+func bindAddressUpgradeable(address common.Address, caller bind.ContractCaller, transactor bind.ContractTransactor, filterer bind.ContractFilterer) (*bind.BoundContract, error) {
+	parsed, err := abi.JSON(strings.NewReader(AddressUpgradeableABI))
 	if err != nil {
 		return nil, err
 	}
@@ -171,40 +167,202 @@
 // sets the output to result. The result type might be a single field for simple
 // returns, a slice of interfaces for anonymous returns and a struct for named
 // returns.
-func (_AttestationCollector *AttestationCollectorRaw) Call(opts *bind.CallOpts, result *[]interface{}, method string, params ...interface{}) error {
-	return _AttestationCollector.Contract.AttestationCollectorCaller.contract.Call(opts, result, method, params...)
+func (_AddressUpgradeable *AddressUpgradeableRaw) Call(opts *bind.CallOpts, result *[]interface{}, method string, params ...interface{}) error {
+	return _AddressUpgradeable.Contract.AddressUpgradeableCaller.contract.Call(opts, result, method, params...)
 }
 
 // Transfer initiates a plain transaction to move funds to the contract, calling
 // its default method if one is available.
-func (_AttestationCollector *AttestationCollectorRaw) Transfer(opts *bind.TransactOpts) (*types.Transaction, error) {
-	return _AttestationCollector.Contract.AttestationCollectorTransactor.contract.Transfer(opts)
+func (_AddressUpgradeable *AddressUpgradeableRaw) Transfer(opts *bind.TransactOpts) (*types.Transaction, error) {
+	return _AddressUpgradeable.Contract.AddressUpgradeableTransactor.contract.Transfer(opts)
 }
 
 // Transact invokes the (paid) contract method with params as input values.
-func (_AttestationCollector *AttestationCollectorRaw) Transact(opts *bind.TransactOpts, method string, params ...interface{}) (*types.Transaction, error) {
-	return _AttestationCollector.Contract.AttestationCollectorTransactor.contract.Transact(opts, method, params...)
+func (_AddressUpgradeable *AddressUpgradeableRaw) Transact(opts *bind.TransactOpts, method string, params ...interface{}) (*types.Transaction, error) {
+	return _AddressUpgradeable.Contract.AddressUpgradeableTransactor.contract.Transact(opts, method, params...)
 }
 
 // Call invokes the (constant) contract method with params as input values and
 // sets the output to result. The result type might be a single field for simple
 // returns, a slice of interfaces for anonymous returns and a struct for named
 // returns.
-func (_AttestationCollector *AttestationCollectorCallerRaw) Call(opts *bind.CallOpts, result *[]interface{}, method string, params ...interface{}) error {
-	return _AttestationCollector.Contract.contract.Call(opts, result, method, params...)
+func (_AddressUpgradeable *AddressUpgradeableCallerRaw) Call(opts *bind.CallOpts, result *[]interface{}, method string, params ...interface{}) error {
+	return _AddressUpgradeable.Contract.contract.Call(opts, result, method, params...)
 }
 
 // Transfer initiates a plain transaction to move funds to the contract, calling
 // its default method if one is available.
-func (_AttestationCollector *AttestationCollectorTransactorRaw) Transfer(opts *bind.TransactOpts) (*types.Transaction, error) {
-	return _AttestationCollector.Contract.contract.Transfer(opts)
+func (_AddressUpgradeable *AddressUpgradeableTransactorRaw) Transfer(opts *bind.TransactOpts) (*types.Transaction, error) {
+	return _AddressUpgradeable.Contract.contract.Transfer(opts)
 }
 
 // Transact invokes the (paid) contract method with params as input values.
-<<<<<<< HEAD
-func (_AttestationCollector *AttestationCollectorTransactorRaw) Transact(opts *bind.TransactOpts, method string, params ...interface{}) (*types.Transaction, error) {
-	return _AttestationCollector.Contract.contract.Transact(opts, method, params...)
-=======
+func (_AddressUpgradeable *AddressUpgradeableTransactorRaw) Transact(opts *bind.TransactOpts, method string, params ...interface{}) (*types.Transaction, error) {
+	return _AddressUpgradeable.Contract.contract.Transact(opts, method, params...)
+}
+
+// AgentRegistryMetaData contains all meta data concerning the AgentRegistry contract.
+var AgentRegistryMetaData = &bind.MetaData{
+	ABI: "[{\"anonymous\":false,\"inputs\":[{\"indexed\":true,\"internalType\":\"uint32\",\"name\":\"domain\",\"type\":\"uint32\"},{\"indexed\":true,\"internalType\":\"address\",\"name\":\"account\",\"type\":\"address\"}],\"name\":\"AgentAdded\",\"type\":\"event\"},{\"anonymous\":false,\"inputs\":[{\"indexed\":true,\"internalType\":\"uint32\",\"name\":\"domain\",\"type\":\"uint32\"},{\"indexed\":true,\"internalType\":\"address\",\"name\":\"account\",\"type\":\"address\"}],\"name\":\"AgentRemoved\",\"type\":\"event\"},{\"anonymous\":false,\"inputs\":[{\"indexed\":true,\"internalType\":\"uint32\",\"name\":\"domain\",\"type\":\"uint32\"}],\"name\":\"DomainActivated\",\"type\":\"event\"},{\"anonymous\":false,\"inputs\":[{\"indexed\":true,\"internalType\":\"uint32\",\"name\":\"domain\",\"type\":\"uint32\"}],\"name\":\"DomainDeactivated\",\"type\":\"event\"},{\"inputs\":[{\"internalType\":\"uint32\",\"name\":\"_domain\",\"type\":\"uint32\"}],\"name\":\"allAgents\",\"outputs\":[{\"internalType\":\"address[]\",\"name\":\"\",\"type\":\"address[]\"}],\"stateMutability\":\"view\",\"type\":\"function\"},{\"inputs\":[],\"name\":\"allDomains\",\"outputs\":[{\"internalType\":\"uint32[]\",\"name\":\"domains_\",\"type\":\"uint32[]\"}],\"stateMutability\":\"view\",\"type\":\"function\"},{\"inputs\":[{\"internalType\":\"uint32\",\"name\":\"_domain\",\"type\":\"uint32\"}],\"name\":\"amountAgents\",\"outputs\":[{\"internalType\":\"uint256\",\"name\":\"\",\"type\":\"uint256\"}],\"stateMutability\":\"view\",\"type\":\"function\"},{\"inputs\":[],\"name\":\"amountDomains\",\"outputs\":[{\"internalType\":\"uint256\",\"name\":\"\",\"type\":\"uint256\"}],\"stateMutability\":\"view\",\"type\":\"function\"},{\"inputs\":[{\"internalType\":\"uint32\",\"name\":\"_domain\",\"type\":\"uint32\"},{\"internalType\":\"uint256\",\"name\":\"_agentIndex\",\"type\":\"uint256\"}],\"name\":\"getAgent\",\"outputs\":[{\"internalType\":\"address\",\"name\":\"\",\"type\":\"address\"}],\"stateMutability\":\"view\",\"type\":\"function\"},{\"inputs\":[{\"internalType\":\"uint256\",\"name\":\"_domainIndex\",\"type\":\"uint256\"}],\"name\":\"getDomain\",\"outputs\":[{\"internalType\":\"uint32\",\"name\":\"\",\"type\":\"uint32\"}],\"stateMutability\":\"view\",\"type\":\"function\"},{\"inputs\":[{\"internalType\":\"uint32\",\"name\":\"_domain\",\"type\":\"uint32\"},{\"internalType\":\"address\",\"name\":\"_account\",\"type\":\"address\"}],\"name\":\"isActiveAgent\",\"outputs\":[{\"internalType\":\"bool\",\"name\":\"\",\"type\":\"bool\"}],\"stateMutability\":\"view\",\"type\":\"function\"},{\"inputs\":[{\"internalType\":\"address\",\"name\":\"_account\",\"type\":\"address\"}],\"name\":\"isActiveAgent\",\"outputs\":[{\"internalType\":\"bool\",\"name\":\"\",\"type\":\"bool\"}],\"stateMutability\":\"view\",\"type\":\"function\"},{\"inputs\":[{\"internalType\":\"uint32\",\"name\":\"_domain\",\"type\":\"uint32\"}],\"name\":\"isActiveDomain\",\"outputs\":[{\"internalType\":\"bool\",\"name\":\"\",\"type\":\"bool\"}],\"stateMutability\":\"view\",\"type\":\"function\"}]",
+	Sigs: map[string]string{
+		"64ecb518": "allAgents(uint32)",
+		"6f225878": "allDomains()",
+		"32254098": "amountAgents(uint32)",
+		"61b0b357": "amountDomains()",
+		"1d82873b": "getAgent(uint32,uint256)",
+		"1a7a98e2": "getDomain(uint256)",
+		"65e1e466": "isActiveAgent(address)",
+		"0958117d": "isActiveAgent(uint32,address)",
+		"4f5dbc0d": "isActiveDomain(uint32)",
+	},
+}
+
+// AgentRegistryABI is the input ABI used to generate the binding from.
+// Deprecated: Use AgentRegistryMetaData.ABI instead.
+var AgentRegistryABI = AgentRegistryMetaData.ABI
+
+// Deprecated: Use AgentRegistryMetaData.Sigs instead.
+// AgentRegistryFuncSigs maps the 4-byte function signature to its string representation.
+var AgentRegistryFuncSigs = AgentRegistryMetaData.Sigs
+
+// AgentRegistry is an auto generated Go binding around an Ethereum contract.
+type AgentRegistry struct {
+	AgentRegistryCaller     // Read-only binding to the contract
+	AgentRegistryTransactor // Write-only binding to the contract
+	AgentRegistryFilterer   // Log filterer for contract events
+}
+
+// AgentRegistryCaller is an auto generated read-only Go binding around an Ethereum contract.
+type AgentRegistryCaller struct {
+	contract *bind.BoundContract // Generic contract wrapper for the low level calls
+}
+
+// AgentRegistryTransactor is an auto generated write-only Go binding around an Ethereum contract.
+type AgentRegistryTransactor struct {
+	contract *bind.BoundContract // Generic contract wrapper for the low level calls
+}
+
+// AgentRegistryFilterer is an auto generated log filtering Go binding around an Ethereum contract events.
+type AgentRegistryFilterer struct {
+	contract *bind.BoundContract // Generic contract wrapper for the low level calls
+}
+
+// AgentRegistrySession is an auto generated Go binding around an Ethereum contract,
+// with pre-set call and transact options.
+type AgentRegistrySession struct {
+	Contract     *AgentRegistry    // Generic contract binding to set the session for
+	CallOpts     bind.CallOpts     // Call options to use throughout this session
+	TransactOpts bind.TransactOpts // Transaction auth options to use throughout this session
+}
+
+// AgentRegistryCallerSession is an auto generated read-only Go binding around an Ethereum contract,
+// with pre-set call options.
+type AgentRegistryCallerSession struct {
+	Contract *AgentRegistryCaller // Generic contract caller binding to set the session for
+	CallOpts bind.CallOpts        // Call options to use throughout this session
+}
+
+// AgentRegistryTransactorSession is an auto generated write-only Go binding around an Ethereum contract,
+// with pre-set transact options.
+type AgentRegistryTransactorSession struct {
+	Contract     *AgentRegistryTransactor // Generic contract transactor binding to set the session for
+	TransactOpts bind.TransactOpts        // Transaction auth options to use throughout this session
+}
+
+// AgentRegistryRaw is an auto generated low-level Go binding around an Ethereum contract.
+type AgentRegistryRaw struct {
+	Contract *AgentRegistry // Generic contract binding to access the raw methods on
+}
+
+// AgentRegistryCallerRaw is an auto generated low-level read-only Go binding around an Ethereum contract.
+type AgentRegistryCallerRaw struct {
+	Contract *AgentRegistryCaller // Generic read-only contract binding to access the raw methods on
+}
+
+// AgentRegistryTransactorRaw is an auto generated low-level write-only Go binding around an Ethereum contract.
+type AgentRegistryTransactorRaw struct {
+	Contract *AgentRegistryTransactor // Generic write-only contract binding to access the raw methods on
+}
+
+// NewAgentRegistry creates a new instance of AgentRegistry, bound to a specific deployed contract.
+func NewAgentRegistry(address common.Address, backend bind.ContractBackend) (*AgentRegistry, error) {
+	contract, err := bindAgentRegistry(address, backend, backend, backend)
+	if err != nil {
+		return nil, err
+	}
+	return &AgentRegistry{AgentRegistryCaller: AgentRegistryCaller{contract: contract}, AgentRegistryTransactor: AgentRegistryTransactor{contract: contract}, AgentRegistryFilterer: AgentRegistryFilterer{contract: contract}}, nil
+}
+
+// NewAgentRegistryCaller creates a new read-only instance of AgentRegistry, bound to a specific deployed contract.
+func NewAgentRegistryCaller(address common.Address, caller bind.ContractCaller) (*AgentRegistryCaller, error) {
+	contract, err := bindAgentRegistry(address, caller, nil, nil)
+	if err != nil {
+		return nil, err
+	}
+	return &AgentRegistryCaller{contract: contract}, nil
+}
+
+// NewAgentRegistryTransactor creates a new write-only instance of AgentRegistry, bound to a specific deployed contract.
+func NewAgentRegistryTransactor(address common.Address, transactor bind.ContractTransactor) (*AgentRegistryTransactor, error) {
+	contract, err := bindAgentRegistry(address, nil, transactor, nil)
+	if err != nil {
+		return nil, err
+	}
+	return &AgentRegistryTransactor{contract: contract}, nil
+}
+
+// NewAgentRegistryFilterer creates a new log filterer instance of AgentRegistry, bound to a specific deployed contract.
+func NewAgentRegistryFilterer(address common.Address, filterer bind.ContractFilterer) (*AgentRegistryFilterer, error) {
+	contract, err := bindAgentRegistry(address, nil, nil, filterer)
+	if err != nil {
+		return nil, err
+	}
+	return &AgentRegistryFilterer{contract: contract}, nil
+}
+
+// bindAgentRegistry binds a generic wrapper to an already deployed contract.
+func bindAgentRegistry(address common.Address, caller bind.ContractCaller, transactor bind.ContractTransactor, filterer bind.ContractFilterer) (*bind.BoundContract, error) {
+	parsed, err := abi.JSON(strings.NewReader(AgentRegistryABI))
+	if err != nil {
+		return nil, err
+	}
+	return bind.NewBoundContract(address, parsed, caller, transactor, filterer), nil
+}
+
+// Call invokes the (constant) contract method with params as input values and
+// sets the output to result. The result type might be a single field for simple
+// returns, a slice of interfaces for anonymous returns and a struct for named
+// returns.
+func (_AgentRegistry *AgentRegistryRaw) Call(opts *bind.CallOpts, result *[]interface{}, method string, params ...interface{}) error {
+	return _AgentRegistry.Contract.AgentRegistryCaller.contract.Call(opts, result, method, params...)
+}
+
+// Transfer initiates a plain transaction to move funds to the contract, calling
+// its default method if one is available.
+func (_AgentRegistry *AgentRegistryRaw) Transfer(opts *bind.TransactOpts) (*types.Transaction, error) {
+	return _AgentRegistry.Contract.AgentRegistryTransactor.contract.Transfer(opts)
+}
+
+// Transact invokes the (paid) contract method with params as input values.
+func (_AgentRegistry *AgentRegistryRaw) Transact(opts *bind.TransactOpts, method string, params ...interface{}) (*types.Transaction, error) {
+	return _AgentRegistry.Contract.AgentRegistryTransactor.contract.Transact(opts, method, params...)
+}
+
+// Call invokes the (constant) contract method with params as input values and
+// sets the output to result. The result type might be a single field for simple
+// returns, a slice of interfaces for anonymous returns and a struct for named
+// returns.
+func (_AgentRegistry *AgentRegistryCallerRaw) Call(opts *bind.CallOpts, result *[]interface{}, method string, params ...interface{}) error {
+	return _AgentRegistry.Contract.contract.Call(opts, result, method, params...)
+}
+
+// Transfer initiates a plain transaction to move funds to the contract, calling
+// its default method if one is available.
+func (_AgentRegistry *AgentRegistryTransactorRaw) Transfer(opts *bind.TransactOpts) (*types.Transaction, error) {
+	return _AgentRegistry.Contract.contract.Transfer(opts)
+}
+
+// Transact invokes the (paid) contract method with params as input values.
 func (_AgentRegistry *AgentRegistryTransactorRaw) Transact(opts *bind.TransactOpts, method string, params ...interface{}) (*types.Transaction, error) {
 	return _AgentRegistry.Contract.contract.Transact(opts, method, params...)
 }
@@ -2210,10 +2368,6 @@
 // Deprecated: Use AttestationCollectorMetaData.ABI instead.
 var AttestationCollectorABI = AttestationCollectorMetaData.ABI
 
-// Deprecated: Use AttestationCollectorMetaData.Sigs instead.
-// AttestationCollectorFuncSigs maps the 4-byte function signature to its string representation.
-var AttestationCollectorFuncSigs = AttestationCollectorMetaData.Sigs
-
 // AttestationCollectorBin is the compiled bytecode used for deploying new contracts.
 // Deprecated: Use AttestationCollectorMetaData.Bin instead.
 var AttestationCollectorBin = AttestationCollectorMetaData.Bin
@@ -9005,5 +9159,4 @@
 // Solidity: function version() view returns(string versionString)
 func (_Versioned *VersionedCallerSession) Version() (string, error) {
 	return _Versioned.Contract.Version(&_Versioned.CallOpts)
->>>>>>> 3d4e13b4
 }