--- conflicted
+++ resolved
@@ -179,22 +179,17 @@
 	))
 	defer span.End()
 
-<<<<<<< HEAD
 	// Fetch the attestation nonce corresponding to the current snapRoot.
-	attNonce, err := n.summitDomain.Destination().GetAttestationNonce(ctx, n.currentSnapRoot)
+	var attNonce uint32
+	contractCall := func(ctx context.Context) (err error) {
+		attNonce, err = n.summitDomain.Destination().GetAttestationNonce(ctx, n.currentSnapRoot)
+		if err != nil {
+			return fmt.Errorf("could not get attestation nonce: %w", err)
+		}
+		return nil
+	}
+	err := retry.WithBackoff(ctx, contractCall, n.retryConfig...)
 	fmt.Printf("got attNonce: %v with err: %v\n", attNonce, err)
-=======
-	var latestNotaryAttestation types.NotaryAttestation
-	contractCall := func(ctx context.Context) (err error) {
-		latestNotaryAttestation, err = n.summitDomain.Summit().GetLatestNotaryAttestation(ctx, n.bondedSigner)
-		if err != nil {
-			return fmt.Errorf("could not get latest notary attestation: %w", err)
-		}
-
-		return nil
-	}
-	err := retry.WithBackoff(ctx, contractCall, n.retryConfig...)
->>>>>>> 826fa32d
 	if err != nil {
 		span.AddEvent("GetLatestNotaryAttestation failed", trace.WithAttributes(
 			attribute.String("err", err.Error()),
@@ -202,9 +197,16 @@
 		return
 	}
 
-<<<<<<< HEAD
 	// Fetch the attestation and corresponding metadata corresponding to the attestation nonce.
-	attestation, err := n.summitDomain.Summit().GetAttestation(ctx, uint32(attNonce))
+	var attestation types.NotaryAttestation
+	contractCall = func(ctx context.Context) (err error) {
+		attestation, err = n.summitDomain.Summit().GetAttestation(ctx, uint32(attNonce))
+		if err != nil {
+			return fmt.Errorf("could not get attestation: %w", err)
+		}
+		return nil
+	}
+	err = retry.WithBackoff(ctx, contractCall, n.retryConfig...)
 	if err != nil {
 		fmt.Printf("err getting attPayload: %v\n", err)
 		span.AddEvent("GetLatestNotaryAttestation failed", trace.WithAttributes(
@@ -221,14 +223,6 @@
 		n.didSubmitMyLatestNotaryAttestation = false
 		fmt.Println("set didSubmitMyLatestNotaryAttestation to false")
 		fmt.Printf("set myLatestNotaryAttestation: %v\n", n.myLatestNotaryAttestation.Attestation().SnapshotRoot())
-=======
-	if latestNotaryAttestation != nil {
-		if n.myLatestNotaryAttestation == nil ||
-			latestNotaryAttestation.Attestation().SnapshotRoot() != n.myLatestNotaryAttestation.Attestation().SnapshotRoot() {
-			n.myLatestNotaryAttestation = latestNotaryAttestation
-			n.didSubmitMyLatestNotaryAttestation = false
-		}
->>>>>>> 826fa32d
 	}
 }
 
@@ -595,13 +589,9 @@
 
 		return false
 	}
-<<<<<<< HEAD
 	span.AddEvent("Dispatching notary registration to submitter", trace.WithAttributes(
 		attribute.String("agentStatus", agentStatus.Flag().String()),
 	))
-=======
-
->>>>>>> 826fa32d
 	_, err = n.txSubmitter.SubmitTransaction(ctx, big.NewInt(int64(n.destinationDomain.Config().DomainID)), func(transactor *bind.TransactOpts) (tx *ethTypes.Transaction, err error) {
 		tx, err = n.destinationDomain.LightManager().UpdateAgentStatus(
 			transactor,
